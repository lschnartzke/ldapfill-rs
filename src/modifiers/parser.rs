//! Parser for text lines that specify modifiers.
//!
//! The parser expects a top-level modifier to be present when parsing.
//!
//! The parser will create a tree, that will be processed breadth-first from bottom to top.
//!
//! For example, the modifier:
//!
//! combine(uppercase(file("firstname.txt")), ".", combine(uppercase(file("lastname.txt")), "-",
//! lowercase(file("country.txt"))))
//!
//! Will result in the following tree:
//!
//! combine:
//! |-- uppercase:
//! ---| file:
//! |  |---- "firstname.txt"
//! |
//! |-- "."
//! |
//! |-- combine:
//! |---|-- uppercase:
//!     |  |-- file:
//!     |      | -- "lastname.txt"
//!     |-- "-"
//!     |
//!     | lowercase:
//!       | -- file:
//!            | -- "country.txt"
//!
//!
//! During evaluation, the file contents will be loaded into memory first, then, for each
//! invocation, a random will be returned. The upper-lowercase modifiers will format the value
//! accordingly and the combine-modifiers will chain all parameters together.

use std::str::FromStr;

use pest::{error::Error, iterators::Pair, iterators::Pairs, Parser};
use thiserror::Error;

<<<<<<< HEAD
mod processor;

pub type ParserResult = Result<(Token, usize), ParserError>;
=======
pub type ParserResult<'e> = Result<Token, ParserError>;
pub type PestResult<'r> = Result<Pairs<'r, Rule>, Error<Rule>>;
>>>>>>> aacb2824

/// Individual entities that can be encountered when parsing config files
#[derive(Debug, PartialEq, Eq)]
pub enum Token {
    Modifier(Modifier, Vec<Token>),
    String(String),
}

// A list of modifiers that can be encountered.
#[derive(Debug, Clone, PartialEq, Eq)]
pub enum Modifier {
    Combine,
    Uppercase,
    Lowercase,
    File,
}

#[derive(Debug, Error)]
pub enum ParserError {
    #[error("unclosed string beginning at {0}")]
    UnclosedString(usize),
    #[error("Encountered unknown modifier name: {0}")]
    UnknownModifier(String),
    #[error("Value cannot be empty")]
    EmptyValue,
    #[error("unmatches parenthesis")]
    UnmatchesParenthesis,
    #[error("illegal character {0} at {1}")]
    IllegalCharacter(char, usize),
}

#[derive(Debug, Parser)]
#[grammar = "../modifier.pest"]
pub struct CfgParser;

pub fn parse(input: &str) -> ParserResult {
    let mut res = CfgParser::parse(Rule::line, input).expect("Valid input");

    let res = res.next().expect("at least one pair");
    #[cfg(test)]
    println!("{res:#?}");

<<<<<<< HEAD
    /// Parse the provided string into a token tree or return the error that occured.
    pub fn parse(&self, raw: &str, offset: usize) -> ParserResult {
        return match raw.char_indices().next() {
            None => Err(ParserError::EmptyValue),
            Some((_, c @ ('\'' | '"'))) => self.parse_string(&raw[1..], c,  offset + 1),
            Some(_) => self.parse_modifier(raw, offset)
        }
    }

    /// Parse the arguments to an modifier. This function does not check the correct count of
    /// modifiers, it only parses the found values into tokens.
    fn parse_modifier_arguments(&self, string: &str, mut offset: usize) -> Result<(Vec<Token>, usize), ParserError> {
        // determine if string or modifier
        let mut index = 0;
        let mut arguments: Vec<Token> = vec![];
        let mut processed = 0;
        for (i, ch) in string.char_indices() {
            offset += 1;
            println!("parse_modifier_arguments: {}", ch);
            let arg = match ch {
                // skip whitespace
                c if c.is_ascii_whitespace() => continue,
                '\'' | '"' => self.parse_string(&string[i + 1..], ch, offset + 1).map(|ok| {
                    offset += ok.1;
                    ok.0
                })?,
                _ => self.parse_modifier(&string[i..], offset).map(|ok| {
                    offset += ok.1;
                    ok.0
                })?
            };
                
            arguments.push(arg);
        }
        
        Ok((arguments, offset))
    }

    /// Parse a modifier. This function is called when we encountered a opening parenthesis after
    /// parsing an unquoted literal string. The first character of the `str` is immediately 
    /// after the opening parenthesis of the modifier.
    /// Returns the parsed modifier, or error, and the total amount of processed characters. 
    fn parse_modifier(&self, str: &str, start_offset: usize) -> ParserResult {
        let mut modifier_name = String::new();
        let mut index = 0;
        let mut parsed_chars = 0;
        let mut processed = 0;
        for (i, ch) in str.char_indices() {
            processed += 1;
            index = i;
            parsed_chars = i;
            // parsed name fully, can parse sub-tokens or modifiers
            if ch == '(' {
                break;
            } else if !ch.is_ascii_alphabetic() {
                return Err(ParserError::IllegalCharacter(ch, start_offset + parsed_chars));
            } else {
                modifier_name.push(ch);
            }
        }

        let modifier = Modifier::from_str(modifier_name.as_str())?;

        // parse string or nested modifier
        let (arguments, parsed) = self.parse_modifier_arguments(&str[start_offset + parsed_chars + 1..], start_offset + parsed_chars + 1)?;
        processed += parsed;

        Ok((Token::Modifier(modifier, arguments), processed))
    }

    /// Parse a raw string. Called immediately after a quote is encountered. Returns a String token 
    /// containing all characters except the last non-escaped quote.
    /// Returns the parsed string and the amount of strings that have been processed, including the
    /// final string delimiter.
    fn parse_string(&self, str: &str, delim: char, start_offset: usize) -> ParserResult {
        println!("parse_string(): str: {str}");
        let mut string = String::new();
        let mut escape_next = false;
        let mut i = 0;
        let mut processed = 0;
        for (i, ch) in str.char_indices() {
            processed += 1;
            if ch == '\\' && !escape_next {
                escape_next = true;
                continue;
            } else if ch == delim {
                if escape_next {
                    string.push(ch);
                } else {
                    return Ok((Token::String(string), processed));
                }
            } else {
                string.push(ch);
=======
    let mut token = build_token_tree_from_pair(res);
    assert!(token.len() == 1);

    Ok(token.pop().expect("exactly one token"))
}

fn build_token_tree_from_pair(pair: Pair<Rule>) -> Vec<Token> {
    let mut res = vec![];
    let rule = pair.as_rule();
    println!("build_token_tree_from_pairs(): rule: {rule:?}, pair: {pair:#?}");

    match rule {
        Rule::line => {
            let mut inner_pair = pair.into_inner();
            res.extend(build_token_tree_from_pair(inner_pair.next().expect(
                "line MUST always contain either string or modifier (check grammar)",
            )));
        }
        Rule::modifier => {
            let mut inner_pair = pair.into_inner();
            let modifier_name_pair = inner_pair
                .next()
                .expect("modifier name MUST be present (check grammar)");
            let modifier = Modifier::from_str(modifier_name_pair.as_span().as_str())
                .expect("modifier should be checked by grammar (check grammar)");
            let modifier_args_pair = inner_pair
                .next()
                .expect("modifier must contain MODIFIER_ARGS (check grammar)");
            let args = build_token_tree_from_pair(modifier_args_pair);
            res.push(Token::Modifier(modifier, args));
        }
        Rule::modifier_name => {
            unreachable!("Rule::modifier_name should be handled by Rule::modifier branch")
        }
        Rule::modifier_args => {
            // inner_pair contains a list of all arguments
            let inner_pair = pair.into_inner();
            
            // loop over the pairs and collect the arguments 
            for arg in inner_pair {
                res.extend(build_token_tree_from_pair(arg));
>>>>>>> aacb2824
            }
        }
<<<<<<< HEAD
    
        Err(ParserError::UnclosedString(start_offset + processed))
    }
}

impl Modifier {
    pub fn max_arg_count(&self) -> Option<usize> {
        match *self {
            Modifier::Lowercase => None,
            Modifier::Uppercase => None,
            Modifier::Combine => None,
            Modifier::File => Some(1)
        }
=======
        Rule::string => res.push(Token::String(
            pair.into_inner()
                .next()
                .expect("string MUST always contain STRING_CONTENT")
                .as_span()
                .as_str()
                .to_string(),
        )),
        Rule::char | Rule::string_content => unreachable!(),
>>>>>>> aacb2824
    }
    res
}
impl FromStr for Modifier {
    type Err = ParserError;

    fn from_str(s: &str) -> Result<Self, Self::Err> {
        match s {
            "uppercase" => Ok(Modifier::Uppercase),
            "lowercase" => Ok(Modifier::Lowercase),
            "file" => Ok(Modifier::File),
            "combine" => Ok(Modifier::Combine),
            s => Err(ParserError::UnknownModifier(s.to_string())),
        }
    }
}

#[cfg(test)]
mod test {
    use super::*;

    #[test]
    fn test_parser_parse_string_simple() {
        let unparsed = "\"string\"";

<<<<<<< HEAD
        let res = parser.parse(unparsed, 0);
        assert!(res.is_ok());
        let res = res.unwrap();
=======
        let res = parse(unparsed).expect("valid token");
>>>>>>> aacb2824

        assert_eq!(res, Token::String(From::from("string")));
    }

    #[test]
    fn test_parser_parse_string_escaped() {
        let unparsed = "\"\\\"pa55w0rd\"";
        let res = parse(unparsed).expect("valid token");

<<<<<<< HEAD
        let mut parser = Parser::new();
        let res = parser.parse(unparsed, 0);
=======
        assert_eq!(res, Token::String(From::from("\\\"pa55w0rd")));
    }
>>>>>>> aacb2824

    #[test]
    fn test_uppercase_modifier_string_arg() {
        let unparsed = "uppercase(\"hello\")";
        let res = parse(unparsed).expect("valid token");

        assert_eq!(
            res,
            Token::Modifier(
                Modifier::Uppercase,
                vec![Token::String(From::from("hello"))]
            )
        );
    }

    #[test]
    fn test_lowercase_modifier_string_arg() {
        let unparsed = "lowercase(\"hello\")";
        let res = parse(unparsed).expect("valid token");

        assert_eq!(
            res,
            Token::Modifier(
                Modifier::Lowercase,
                vec![Token::String(From::from("hello"))]
            )
        );
    }

    #[test]
    fn test_nested_modifiers() {
        let unparsed =
            "combine(uppercase(file(\"firstname.txt\")), \".\", lowercase(file(\"lastname.txt\")))";
        let res = parse(unparsed).expect("valid token");

        assert_eq!(res, Token::Modifier(Modifier::Combine, vec![
            Token::Modifier(Modifier::Uppercase, vec![
                Token::Modifier(Modifier::File, vec![Token::String("firstname.txt".to_string())])
            ]),

            Token::String(".".to_string()),

            Token::Modifier(Modifier::Lowercase, vec![
                            Token::Modifier(Modifier::File, vec![Token::String("lastname.txt".to_string())])
            ])
        ]));
    }

    #[test]
    fn test_combine_modifier_three_args() {
        let unparsed = "combine(\"hello\", \",\", \" world\")";
        let res = parse(unparsed).expect("valid token");

        assert_eq!(res, Token::Modifier(
                Modifier::Combine, vec![
                    Token::String("hello".to_string()),
                    Token::String(",".to_string()),
                    Token::String(" world".to_string())
                ]
                ));
    }

    #[test]
    fn test_parse_uppercase_modifier_with_string_arument() {
        let raw = "uppercase(\"test\")";
        let mut parser = Parser::new();

        let res = parser.parse(raw, 0);
        println!("{:?}", res);
        assert!(res.is_ok());
        let res = res.unwrap().0;

        assert_eq!(res, Token::Modifier(Modifier::Uppercase, vec![Token::String(String::from("test"))]))
    }
}<|MERGE_RESOLUTION|>--- conflicted
+++ resolved
@@ -38,14 +38,10 @@
 use pest::{error::Error, iterators::Pair, iterators::Pairs, Parser};
 use thiserror::Error;
 
-<<<<<<< HEAD
 mod processor;
 
-pub type ParserResult = Result<(Token, usize), ParserError>;
-=======
 pub type ParserResult<'e> = Result<Token, ParserError>;
 pub type PestResult<'r> = Result<Pairs<'r, Rule>, Error<Rule>>;
->>>>>>> aacb2824
 
 /// Individual entities that can be encountered when parsing config files
 #[derive(Debug, PartialEq, Eq)]
@@ -88,101 +84,6 @@
     #[cfg(test)]
     println!("{res:#?}");
 
-<<<<<<< HEAD
-    /// Parse the provided string into a token tree or return the error that occured.
-    pub fn parse(&self, raw: &str, offset: usize) -> ParserResult {
-        return match raw.char_indices().next() {
-            None => Err(ParserError::EmptyValue),
-            Some((_, c @ ('\'' | '"'))) => self.parse_string(&raw[1..], c,  offset + 1),
-            Some(_) => self.parse_modifier(raw, offset)
-        }
-    }
-
-    /// Parse the arguments to an modifier. This function does not check the correct count of
-    /// modifiers, it only parses the found values into tokens.
-    fn parse_modifier_arguments(&self, string: &str, mut offset: usize) -> Result<(Vec<Token>, usize), ParserError> {
-        // determine if string or modifier
-        let mut index = 0;
-        let mut arguments: Vec<Token> = vec![];
-        let mut processed = 0;
-        for (i, ch) in string.char_indices() {
-            offset += 1;
-            println!("parse_modifier_arguments: {}", ch);
-            let arg = match ch {
-                // skip whitespace
-                c if c.is_ascii_whitespace() => continue,
-                '\'' | '"' => self.parse_string(&string[i + 1..], ch, offset + 1).map(|ok| {
-                    offset += ok.1;
-                    ok.0
-                })?,
-                _ => self.parse_modifier(&string[i..], offset).map(|ok| {
-                    offset += ok.1;
-                    ok.0
-                })?
-            };
-                
-            arguments.push(arg);
-        }
-        
-        Ok((arguments, offset))
-    }
-
-    /// Parse a modifier. This function is called when we encountered a opening parenthesis after
-    /// parsing an unquoted literal string. The first character of the `str` is immediately 
-    /// after the opening parenthesis of the modifier.
-    /// Returns the parsed modifier, or error, and the total amount of processed characters. 
-    fn parse_modifier(&self, str: &str, start_offset: usize) -> ParserResult {
-        let mut modifier_name = String::new();
-        let mut index = 0;
-        let mut parsed_chars = 0;
-        let mut processed = 0;
-        for (i, ch) in str.char_indices() {
-            processed += 1;
-            index = i;
-            parsed_chars = i;
-            // parsed name fully, can parse sub-tokens or modifiers
-            if ch == '(' {
-                break;
-            } else if !ch.is_ascii_alphabetic() {
-                return Err(ParserError::IllegalCharacter(ch, start_offset + parsed_chars));
-            } else {
-                modifier_name.push(ch);
-            }
-        }
-
-        let modifier = Modifier::from_str(modifier_name.as_str())?;
-
-        // parse string or nested modifier
-        let (arguments, parsed) = self.parse_modifier_arguments(&str[start_offset + parsed_chars + 1..], start_offset + parsed_chars + 1)?;
-        processed += parsed;
-
-        Ok((Token::Modifier(modifier, arguments), processed))
-    }
-
-    /// Parse a raw string. Called immediately after a quote is encountered. Returns a String token 
-    /// containing all characters except the last non-escaped quote.
-    /// Returns the parsed string and the amount of strings that have been processed, including the
-    /// final string delimiter.
-    fn parse_string(&self, str: &str, delim: char, start_offset: usize) -> ParserResult {
-        println!("parse_string(): str: {str}");
-        let mut string = String::new();
-        let mut escape_next = false;
-        let mut i = 0;
-        let mut processed = 0;
-        for (i, ch) in str.char_indices() {
-            processed += 1;
-            if ch == '\\' && !escape_next {
-                escape_next = true;
-                continue;
-            } else if ch == delim {
-                if escape_next {
-                    string.push(ch);
-                } else {
-                    return Ok((Token::String(string), processed));
-                }
-            } else {
-                string.push(ch);
-=======
     let mut token = build_token_tree_from_pair(res);
     assert!(token.len() == 1);
 
@@ -224,24 +125,8 @@
             // loop over the pairs and collect the arguments 
             for arg in inner_pair {
                 res.extend(build_token_tree_from_pair(arg));
->>>>>>> aacb2824
             }
         }
-<<<<<<< HEAD
-    
-        Err(ParserError::UnclosedString(start_offset + processed))
-    }
-}
-
-impl Modifier {
-    pub fn max_arg_count(&self) -> Option<usize> {
-        match *self {
-            Modifier::Lowercase => None,
-            Modifier::Uppercase => None,
-            Modifier::Combine => None,
-            Modifier::File => Some(1)
-        }
-=======
         Rule::string => res.push(Token::String(
             pair.into_inner()
                 .next()
@@ -251,7 +136,6 @@
                 .to_string(),
         )),
         Rule::char | Rule::string_content => unreachable!(),
->>>>>>> aacb2824
     }
     res
 }
@@ -277,13 +161,7 @@
     fn test_parser_parse_string_simple() {
         let unparsed = "\"string\"";
 
-<<<<<<< HEAD
-        let res = parser.parse(unparsed, 0);
-        assert!(res.is_ok());
-        let res = res.unwrap();
-=======
-        let res = parse(unparsed).expect("valid token");
->>>>>>> aacb2824
+        let res = parse(unparsed).expect("valid token");
 
         assert_eq!(res, Token::String(From::from("string")));
     }
@@ -293,13 +171,8 @@
         let unparsed = "\"\\\"pa55w0rd\"";
         let res = parse(unparsed).expect("valid token");
 
-<<<<<<< HEAD
-        let mut parser = Parser::new();
-        let res = parser.parse(unparsed, 0);
-=======
         assert_eq!(res, Token::String(From::from("\\\"pa55w0rd")));
     }
->>>>>>> aacb2824
 
     #[test]
     fn test_uppercase_modifier_string_arg() {
@@ -365,12 +238,8 @@
     #[test]
     fn test_parse_uppercase_modifier_with_string_arument() {
         let raw = "uppercase(\"test\")";
-        let mut parser = Parser::new();
-
-        let res = parser.parse(raw, 0);
-        println!("{:?}", res);
-        assert!(res.is_ok());
-        let res = res.unwrap().0;
+        let res = parse(raw).expect("valid token");
+
 
         assert_eq!(res, Token::Modifier(Modifier::Uppercase, vec![Token::String(String::from("test"))]))
     }
