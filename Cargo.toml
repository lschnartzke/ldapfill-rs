[package]
name = "ldapfill"
version = "0.1.0"
edition = "2021"
description="Simple tool to generate (many) ldap entries"

# See more keys and their definitions at https://doc.rust-lang.org/cargo/reference/manifest.html

[dependencies]
anyhow = "1.0.70"
clap = { version = "4.1.11", features = ["derive"] }
indicatif = "0.17.3"
ldap3 = "0.11.1"
serde = { version = "1.0.158", features = ["derive"] }
thiserror = "1.0.40"
tokio = { version = "1.26.0", features = ["full"] }
url = { version = "2.3.1", features = ["serde"] }
<<<<<<< HEAD
nom = "7"
=======
pest = "2.5.7"
pest_derive = "2.5.7"
>>>>>>> aacb2824
<|MERGE_RESOLUTION|>--- conflicted
+++ resolved
@@ -15,9 +15,5 @@
 thiserror = "1.0.40"
 tokio = { version = "1.26.0", features = ["full"] }
 url = { version = "2.3.1", features = ["serde"] }
-<<<<<<< HEAD
-nom = "7"
-=======
 pest = "2.5.7"
-pest_derive = "2.5.7"
->>>>>>> aacb2824
+pest_derive = "2.5.7"